package repo

import (
	"fmt"
	"sort"
	"time"

	"github.com/Masterminds/semver"
	"github.com/pkg/errors"
	"sigs.k8s.io/yaml"
)

// IndexFile represents the index file in a operator repository
type IndexFile struct {
	APIVersion string                    `json:"apiVersion"`
	Entries    map[string]BundleVersions `json:"entries"`
}

// BundleVersions is a list of versioned bundle references.
// Implements a sorter on Version.
type BundleVersions []*BundleVersion

// BundleVersion represents a operator entry in the IndexFile
type BundleVersion struct {
	*Metadata
	URLs    []string  `json:"urls"`
	Created time.Time `json:"created,omitempty"`
	Removed bool      `json:"removed,omitempty"`
	Digest  string    `json:"digest,omitempty"`
}

// Len returns the length.
// this is needed to allow sorting of packages
func (b BundleVersions) Len() int { return len(b) }

// Swap swaps the position of two items in the versions slice.
// this is needed to allow sorting of packages
func (b BundleVersions) Swap(i, j int) { b[i], b[j] = b[j], b[i] }

// Less returns true if the version of entry a is less than the version of entry b.
// this is needed to allow sorting of packages
func (b BundleVersions) Less(x, y int) bool {
	// Failed parse pushes to the back.
	i, err := semver.NewVersion(b[x].Version)
	if err != nil {
		return true
	}
	j, err := semver.NewVersion(b[y].Version)
	if err != nil {
		return false
	}
	return i.LessThan(j)
}

// sortPackages sorts the entries by version in descending order.
//
// In canonical form, the individual version records should be sorted so that
// the most recent release for every version is in the 0th slot in the
// Entries.BundleVersions array. That way, tooling can predict the newest
// version without needing to parse SemVers.
func (i IndexFile) sortPackages() {
	for _, versions := range i.Entries {
		sort.Sort(sort.Reverse(versions))
	}
}

// parseIndexFile loads an index file and sorts packages inside
// this will fail if APIVersion is not specified
func parseIndexFile(data []byte) (*IndexFile, error) {
	i := &IndexFile{}
	if err := yaml.Unmarshal(data, i); err != nil {
		return i, errors.Wrap(err, "unmarshalling index file")
	}
	i.sortPackages()
	if i.APIVersion == "" {
		return i, errors.New("no API version specified")
	}
	return i, nil
}

// GetByNameAndVersion returns the operator of given name and version.
// When no specific version required, submit version as empty string - ""
func (i IndexFile) GetByNameAndVersion(name, version string) (*BundleVersion, error) {
	vs, ok := i.Entries[name]
	if !ok || len(vs) == 0 {
<<<<<<< HEAD
		return nil, fmt.Errorf("no operator of given name %s found", name)
=======
		return nil, fmt.Errorf("no operator of given name %s", name)
>>>>>>> 4cf6a313
	}

	for _, ver := range vs {
		if ver.Version == version || version == "" {
			return ver, nil
		}
	}
	return nil, fmt.Errorf("no operator version found for %s-%v", name, version)
}<|MERGE_RESOLUTION|>--- conflicted
+++ resolved
@@ -83,11 +83,7 @@
 func (i IndexFile) GetByNameAndVersion(name, version string) (*BundleVersion, error) {
 	vs, ok := i.Entries[name]
 	if !ok || len(vs) == 0 {
-<<<<<<< HEAD
 		return nil, fmt.Errorf("no operator of given name %s found", name)
-=======
-		return nil, fmt.Errorf("no operator of given name %s", name)
->>>>>>> 4cf6a313
 	}
 
 	for _, ver := range vs {
