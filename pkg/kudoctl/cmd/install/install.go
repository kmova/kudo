--- conflicted
+++ resolved
@@ -209,44 +209,25 @@
 		// This happens when the given OperatorVersion is not existing. E.g.
 		// when a version has been installed that is not part of the official kudobuilder/operators repo.
 		if !options.AutoApprove {
-<<<<<<< HEAD
 			fmt.Printf("No instance named '%s' tied to this '%s' version has been found. "+
-				"Do you want to create one? (Yes/no) ", instanceName, OperatorName)
-			if helpers.AskForConfirmation() {
-				// If Instance is a dependency we need to make sure installSingleInstanceToCluster is aware of it.
-				// By having the previous string set we can make this distinction.
-				if err := installSingleInstanceToCluster(OperatorName, crds.Instance, kc, options); err != nil {
-					return errors.Wrap(err, "installing single instance")
-				}
-			}
-		} else {
-			if err := installSingleInstanceToCluster(OperatorName, crds.Instance, kc, options); err != nil {
-				return errors.Wrap(err, "installing single instance")
-=======
-			fmt.Printf("No Instance tied to this \"%s\" version has been found. "+
-				"Do you want to create one? (Yes/no) ", operatorName)
+				"Do you want to create one? (Yes/no) ", instanceName, operatorName)
 			if helpers.AskForConfirmation() {
 				// If Instance is a dependency we need to make sure installSingleInstanceToCluster is aware of it.
 				// By having the previous string set we can make this distinction.
 				if err := installSingleInstanceToCluster(operatorName, crds.Instance, kc, options); err != nil {
-					return errors.Wrap(err, "installing single Instance")
+					return errors.Wrap(err, "installing single instance")
 				}
 			}
 		} else {
 			if err := installSingleInstanceToCluster(operatorName, crds.Instance, kc, options); err != nil {
-				return errors.Wrap(err, "installing single Instance")
->>>>>>> f3bd8b86
+				return errors.Wrap(err, "installing single instance")
+
 			}
 		}
 
 	} else {
-<<<<<<< HEAD
 		return fmt.Errorf("can not install instance '%s' of operator '%s-%s' because instance of that name already exists in namespace %s",
-			instanceName, OperatorName, crds.OperatorVersion.Spec.Version, options.Namespace)
-=======
-		return fmt.Errorf("can not install Instance %s of operator %s-%s because instance of that name already exists in namespace %s",
 			instanceName, operatorName, crds.OperatorVersion.Spec.Version, options.Namespace)
->>>>>>> f3bd8b86
 	}
 	return nil
 }
