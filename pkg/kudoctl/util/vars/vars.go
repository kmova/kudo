package vars

// Variables for flags
var (
<<<<<<< HEAD
	AllDependencies      bool
	AutoApprove          bool
	GithubCredentialPath string
	GithubCredentials    string
	Instance             string
	KubeConfigPath       string
	Namespace            string
	Parameter            []string
	PackageVersion       string

	//FrameworkImportPath defines the location of the helm or KUDO framework definition that should be imported
	FrameworkImportPath string

	//Format specifies json or yaml to be exported
	Format string
=======
	AllDependencies bool
	AutoApprove     bool
	Instance        string
	KubeConfigPath  string
	Namespace       string
	Parameter       []string
	PackageVersion  string
	StorageBucket   string
	StoragePrefix   string
>>>>>>> 61aa3db1
)<|MERGE_RESOLUTION|>--- conflicted
+++ resolved
@@ -2,23 +2,6 @@
 
 // Variables for flags
 var (
-<<<<<<< HEAD
-	AllDependencies      bool
-	AutoApprove          bool
-	GithubCredentialPath string
-	GithubCredentials    string
-	Instance             string
-	KubeConfigPath       string
-	Namespace            string
-	Parameter            []string
-	PackageVersion       string
-
-	//FrameworkImportPath defines the location of the helm or KUDO framework definition that should be imported
-	FrameworkImportPath string
-
-	//Format specifies json or yaml to be exported
-	Format string
-=======
 	AllDependencies bool
 	AutoApprove     bool
 	Instance        string
@@ -28,5 +11,10 @@
 	PackageVersion  string
 	StorageBucket   string
 	StoragePrefix   string
->>>>>>> 61aa3db1
+
+		//FrameworkImportPath defines the location of the helm or KUDO framework definition that should be imported
+	FrameworkImportPath string
+
+	//Format specifies json or yaml to be exported
+	Format string
 )