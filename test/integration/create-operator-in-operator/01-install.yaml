apiVersion: kudo.dev/v1alpha1
kind: Instance
metadata:
  labels:
    controller-tools.k8s.io: "1.0"
<<<<<<< HEAD
    operator: operator-in-operator
  name: oio-instance
=======
    kudo.dev/operator: dream
  name: dream1
>>>>>>> e4d1ae79
spec:
  operatorVersion:
    name: operator-in-operator-v1
    kind: OperatorVersion<|MERGE_RESOLUTION|>--- conflicted
+++ resolved
@@ -3,13 +3,8 @@
 metadata:
   labels:
     controller-tools.k8s.io: "1.0"
-<<<<<<< HEAD
-    operator: operator-in-operator
+    kudo.dev/operator: operator-in-operator
   name: oio-instance
-=======
-    kudo.dev/operator: dream
-  name: dream1
->>>>>>> e4d1ae79
 spec:
   operatorVersion:
     name: operator-in-operator-v1
