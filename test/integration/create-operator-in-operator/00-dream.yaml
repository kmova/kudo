--- conflicted
+++ resolved
@@ -1,10 +1,5 @@
-<<<<<<< HEAD
 ## operator-in-operator is the umbrella operator that tests the creation of instances within an operator
-apiVersion: kudo.k8s.io/v1alpha1
-=======
-## Dream is the umbrella operator that tests the creation of instances within an operator
 apiVersion: kudo.dev/v1alpha1
->>>>>>> e4d1ae79
 kind: Operator
 metadata:
   labels:
@@ -28,13 +23,9 @@
       apiVersion: kudo.dev/v1alpha1
       kind: Instance
       metadata:
-<<<<<<< HEAD
         name: inner-instance
-=======
-        name: operator
         labels:
           kudo.dev/operator: test-operator
->>>>>>> e4d1ae79
       spec:
         operatorVersion:
           kind: OperatorVersion
